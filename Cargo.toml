[workspace]
members = [
    "crankshaft",
    "crankshaft-config",
    "crankshaft-console",
    "crankshaft-docker",
    "crankshaft-engine",
    "crankshaft-events",
    "crankshaft-monitor",
    "examples",
]
resolver = "2"

[workspace.package]
license = "MIT OR Apache-2.0"
edition = "2021"
authors = ["The Rust WDL project developers"]
homepage = "https://github.com/stjude-rust-labs/crankshaft"
repository = "https://github.com/stjude-rust-labs/crankshaft"
rust-version = "1.83.0"

[workspace.dependencies]
anyhow = "1.0.99"
approx = "0.5.1"
async-stream = "0.3.6"
async-trait = "0.1.89"
base64 = "0.22"
<<<<<<< HEAD
bollard = "0.19.0"
bon = "3.6.3"
cfg-if = "^1.0.1"
clap = { version = "4.5.39", features = ["derive"] }
clap-verbosity-flag = "3.0.3"
config = "0.15.11"
=======
bollard = "0.19.2"
bon = "3.7.1"
bytes = "1.10.1"
clap = { version = "4.5.45", features = ["derive"] }
clap-verbosity-flag = "3.0.4"
color-eyre = { version = "0.6", features = ["issue-url"] }
config = "0.15.14"
crossterm = { version = "0.29.0", features = ["event-stream"] }
>>>>>>> 9c2fea0f
dirs = "6.0.0"
futures = "0.3.31"
futures-core = "0.3.31"
futures-util = "0.3.31"
growable-bloom-filter = "2.1.1"
<<<<<<< HEAD
handlebars = "^6.3.2"
indexmap = { version = "2.9.0", features = ["serde"] }
indicatif = "0.17.11"
nonempty = "0.11.0"
rand = "0.9.1"
=======
indexmap = { version = "2.11.0", features = ["serde"] }
indicatif = "0.18.0"
nix = { version = "0.30.1", default-features = false, features = ["user"] }
nonempty = "0.12.0"
prost = "0.14.1"
prost-types = "0.14.1"
rand = "0.9.2"
ratatui = { version = "0.29.0", default-features = false, features = [
    "crossterm",
] }
>>>>>>> 9c2fea0f
regex = "1.11.1"
serde = { version = "1.0.219", features = ["derive"] }
serde_json = "^1.0.143"
serde_yaml = "0.9"
shlex = "1.3.0"
ssh2 = "0.9.5"
tar = "0.4.44"
tempfile = "3.21.0"
tes = { version = "0.9.0", features = ["client", "serde"] }
thiserror = "2.0.16"
tokio = { version = "1.47.1", features = ["full", "time", "tracing"] }
tokio-metrics = "0.4.4"
tokio-retry2 = "0.5.7"
tokio-stream = "0.1.17"
tokio-util = "0.7.16"
toml = "0.9.5"
tonic = "0.14.1"
tonic-prost = "0.14.1"
tonic-prost-build = "0.14.1"
tracing = "0.1.41"
tracing-log = "0.2.0"
tracing-subscriber = { version = "0.3.19", features = ["env-filter"] }
url = { version = "2.5.6", features = ["serde"] }
uuid = { version = "1.18.0", features = [
    "v4",
    "fast-rng",
    "macro-diagnostics",
] }
whoami = "1.6.1"

[workspace.lints.rust]
missing_docs = "warn"
nonstandard-style = "warn"
rust-2018-idioms = "warn"
rust-2021-compatibility = "warn"
unexpected_cfgs = { level = "warn", check-cfg = ['cfg(tokio_unstable)'] }

# Re-enable this lint and remove the group expansion lints after auditing remaining diagnostics as we get closer to the 2024 release
# rust-2024-compatibility = "warn"
# <expansion>
boxed-slice-into-iter = "warn"
dependency-on-unit-never-type-fallback = "warn"
deprecated-safe-2024 = "warn"
edition-2024-expr-fragment-specifier = "allow"        # Reason: the few macros where we use the `expr` fragment will not break with the new expressions
if-let-rescope = "allow"                              # Reason: lint is too noisy and we are unlikely to have drop order dependencies
impl-trait-overcaptures = "warn"
keyword-idents-2024 = "warn"
missing-unsafe-on-extern = "warn"
never-type-fallback-flowing-into-unsafe = "warn"
rust-2024-guarded-string-incompatible-syntax = "warn"
rust-2024-incompatible-pat = "warn"
rust-2024-prelude-collisions = "warn"
static-mut-refs = "warn"
tail-expr-drop-order = "allow"                        # Reason: lint is too noisy and we are unlikely to have drop order dependencies
unsafe-attr-outside-unsafe = "warn"
unsafe-op-in-unsafe-fn = "warn"
# </expansion>

[workspace.lints.rustdoc]
broken_intra_doc_links = "warn"

[workspace.lints.clippy]
missing_docs_in_private_items = "warn"<|MERGE_RESOLUTION|>--- conflicted
+++ resolved
@@ -25,35 +25,21 @@
 async-stream = "0.3.6"
 async-trait = "0.1.89"
 base64 = "0.22"
-<<<<<<< HEAD
-bollard = "0.19.0"
-bon = "3.6.3"
-cfg-if = "^1.0.1"
-clap = { version = "4.5.39", features = ["derive"] }
-clap-verbosity-flag = "3.0.3"
-config = "0.15.11"
-=======
 bollard = "0.19.2"
 bon = "3.7.1"
 bytes = "1.10.1"
+cfg-if = "^1.0.1"
 clap = { version = "4.5.45", features = ["derive"] }
 clap-verbosity-flag = "3.0.4"
 color-eyre = { version = "0.6", features = ["issue-url"] }
 config = "0.15.14"
 crossterm = { version = "0.29.0", features = ["event-stream"] }
->>>>>>> 9c2fea0f
 dirs = "6.0.0"
 futures = "0.3.31"
 futures-core = "0.3.31"
 futures-util = "0.3.31"
 growable-bloom-filter = "2.1.1"
-<<<<<<< HEAD
 handlebars = "^6.3.2"
-indexmap = { version = "2.9.0", features = ["serde"] }
-indicatif = "0.17.11"
-nonempty = "0.11.0"
-rand = "0.9.1"
-=======
 indexmap = { version = "2.11.0", features = ["serde"] }
 indicatif = "0.18.0"
 nix = { version = "0.30.1", default-features = false, features = ["user"] }
@@ -64,7 +50,6 @@
 ratatui = { version = "0.29.0", default-features = false, features = [
     "crossterm",
 ] }
->>>>>>> 9c2fea0f
 regex = "1.11.1"
 serde = { version = "1.0.219", features = ["derive"] }
 serde_json = "^1.0.143"
