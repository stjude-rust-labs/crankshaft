//! Task runner services.

use std::process::ExitStatus;
use std::sync::Arc;
use std::sync::Mutex;

use anyhow::Result;
use crankshaft_config::backend::Defaults;
use crankshaft_config::backend::Kind;
use crankshaft_events::Event;
use nonempty::NonEmpty;
use tokio::sync::Semaphore;
use tokio::sync::broadcast;
use tokio::sync::oneshot::Receiver;
use tokio_util::sync::CancellationToken;
use tracing::trace;

pub mod backend;

pub use backend::Backend;

use crate::Task;
use crate::service::name::GeneratorIterator;
use crate::service::name::UniqueAlphanumeric;
use crate::service::runner::backend::docker;
use crate::service::runner::backend::generic;
use crate::service::runner::backend::tes;

/// The size of the name buffer.
const NAME_BUFFER_LEN: usize = 4096;

/// A spawned task handle.
#[derive(Debug)]
pub struct TaskHandle(Receiver<Result<NonEmpty<ExitStatus>, backend::TaskRunError>>);

impl TaskHandle {
    /// Consumes the task handle and waits for the task to complete.
    ///
    /// Returns the exit statuses of the task's executors.
    pub async fn wait(self) -> Result<NonEmpty<ExitStatus>, backend::TaskRunError> {
        self.0
            .await
            .map_err(|e| backend::TaskRunError::Other(e.into()))?
    }
}

/// A generic task runner.
#[derive(Debug)]
pub struct Runner {
    /// The task runner itself.
    backend: Arc<dyn Backend>,
    /// The task lock.
    lock: Arc<tokio::sync::Semaphore>,
}

impl Runner {
    /// Creates a new [`Runner`].
    pub async fn initialize(
        config: Kind,
        max_tasks: usize,
        defaults: Option<Defaults>,
        events: Option<broadcast::Sender<Event>>,
    ) -> Result<Self> {
        let names = Arc::new(Mutex::new(GeneratorIterator::new(
            UniqueAlphanumeric::default_with_expected_generations(NAME_BUFFER_LEN),
            NAME_BUFFER_LEN,
        )));

        let backend = match config {
            Kind::Docker(config) => {
                let backend =
                    docker::Backend::initialize_default_with(config, names, events).await?;
                Arc::new(backend) as Arc<dyn Backend>
            }
            Kind::Generic(config) => {
                let backend = generic::Backend::initialize(config, defaults, names, events).await?;
                Arc::new(backend)
            }
            Kind::TES(config) => Arc::new(tes::Backend::initialize(config, names, events)),
        };

        Ok(Self {
            backend,
            lock: Arc::new(Semaphore::new(max_tasks)),
        })
    }

    /// Spawns a task to be executed by the backend.
    ///
    /// The `started` callback is called for each execution of the task that has
    /// started; the parameter is the index of the execution from the task's
    /// executions collection.
    ///
    /// The `cancellation` token can be used to gracefully cancel the task.
    pub fn spawn(&self, task: Task, token: CancellationToken) -> anyhow::Result<TaskHandle> {
        trace!(backend = ?self.backend, task = ?task);

        let (tx, rx) = tokio::sync::oneshot::channel();
        let backend = self.backend.clone();
        let lock = self.lock.clone();

<<<<<<< HEAD
        if backend.default_name() == "docker" && task.name.is_none() {
            let mut generator = self.name_generator.lock().unwrap();
            // SAFETY: this generator should _never_ run out of entries.
            task.name = Some(generator.next().unwrap());
        }

        // TODO ACF 2025-08-25: do something with errors returned from this spawned
        // task, at least log em
=======
>>>>>>> 9c2fea0f
        tokio::spawn(async move {
            let _permit = lock.acquire().await?;
            let result = backend.clone().run(task, token)?.await;

            // NOTE: if the send does not succeed, that is almost certainly
            // because the receiver was dropped. That is a relatively standard
            // practice if you don't specifically _want_ to keep a handle to the
            // returned result, so we ignore any errors related to that.
            let _ = tx.send(result);
            drop(_permit);
            anyhow::Ok(())
        });

        Ok(TaskHandle(rx))
    }
}<|MERGE_RESOLUTION|>--- conflicted
+++ resolved
@@ -99,17 +99,8 @@
         let backend = self.backend.clone();
         let lock = self.lock.clone();
 
-<<<<<<< HEAD
-        if backend.default_name() == "docker" && task.name.is_none() {
-            let mut generator = self.name_generator.lock().unwrap();
-            // SAFETY: this generator should _never_ run out of entries.
-            task.name = Some(generator.next().unwrap());
-        }
-
         // TODO ACF 2025-08-25: do something with errors returned from this spawned
         // task, at least log em
-=======
->>>>>>> 9c2fea0f
         tokio::spawn(async move {
             let _permit = lock.acquire().await?;
             let result = backend.clone().run(task, token)?.await;
