# Changelog

All notable changes to this project will be documented in this file.

The format is based on [Keep a Changelog](https://keepachangelog.com/en/1.1.0/),
and this project adheres to [Semantic
Versioning](https://semver.org/spec/v2.0.0.html).

## Unreleased

<<<<<<< HEAD
### Changed

* Updated lints and MSRV for Rust 2024 ([#66](https://github.com/stjude-rust-labs/crankshaft/pull/66)).
=======
## 0.7.0 - 11-24-2025

### Crates

* Updated Crankshaft crates to latest.
>>>>>>> 7e927e8e

## 0.6.0 - 10-13-2025

### Crates

* Updated Crankshaft crates to latest.

## 0.5.0 - 09-03-2025

### Added

* Added the `docker` module for re-exporting `crankshaft-docker` ([#52](https://github.com/stjude-rust-labs/crankshaft/pull/52)).
* Added the `events` module for re-exporting `crankshaft-events` ([#50](https://github.com/stjude-rust-labs/crankshaft/pull/50)).

## 0.4.0 - 06-04-2025

### Changed

* Bumped crate dependencies to latest ([#40](https://github.com/stjude-rust-labs/crankshaft/pull/40)).
* `crankshaft-config`: updated to v0.3.0
  ([release](https://github.com/stjude-rust-labs/crankshaft/releases/tag/crankshaft-config-v0.3.0)).
* `crankshaft-engine`: updated to v0.4.0
  ([release](https://github.com/stjude-rust-labs/crankshaft/releases/tag/crankshaft-engine-v0.4.0)).


## 0.3.0 - 04-30-2025

### Changed

* `crankshaft-engine`: updated to v0.3.0
  ([release](https://github.com/stjude-rust-labs/crankshaft/releases/tag/crankshaft-engine-v0.3.0)).

## 0.2.0 - 04-30-2025

### Changed

* `crankshaft-config`: updated to v0.2.0
  ([release](https://github.com/stjude-rust-labs/crankshaft/releases/tag/crankshaft-config-v0.2.0)).
* `crankshaft-docker`: updated to v0.2.0
  ([release](https://github.com/stjude-rust-labs/crankshaft/releases/tag/crankshaft-docker-v0.2.0)).
* `crankshaft-engine`: updated to v0.2.0
  ([release](https://github.com/stjude-rust-labs/crankshaft/releases/tag/crankshaft-engine-v0.2.0)).

## 0.1.0 - 04-01-2025

### Added

* Adds the initial version of the crate.

### Changed

* Updated dependencies to latest
  ([#17](https://github.com/stjude-rust-labs/crankshaft/pull/17)).<|MERGE_RESOLUTION|>--- conflicted
+++ resolved
@@ -8,17 +8,15 @@
 
 ## Unreleased
 
-<<<<<<< HEAD
 ### Changed
 
 * Updated lints and MSRV for Rust 2024 ([#66](https://github.com/stjude-rust-labs/crankshaft/pull/66)).
-=======
+
 ## 0.7.0 - 11-24-2025
 
 ### Crates
 
 * Updated Crankshaft crates to latest.
->>>>>>> 7e927e8e
 
 ## 0.6.0 - 10-13-2025
 
