//! A generic backend.
//!
//! Generic backends are intended to be relatively malleable and configurable by
//! the end user without requiring the need to write Rust code.

use std::borrow::Cow;
use std::process::ExitStatus;
use std::sync::Arc;
use std::sync::Mutex;
use std::time::Duration;

use anyhow::Context as _;
use anyhow::Result;
use anyhow::anyhow;
use crankshaft_config::backend::Defaults;
use crankshaft_config::backend::generic::Config;
<<<<<<< HEAD
use crankshaft_config::backend::generic::SubValue;
=======
use crankshaft_events::Event;
use crankshaft_events::next_task_id;
use crankshaft_events::send_event;
>>>>>>> 9c2fea0f
use futures::FutureExt;
use futures::future::BoxFuture;
use nonempty::NonEmpty;
use regex::Regex;
use tokio::select;
use tokio::sync::broadcast;
use tokio_util::sync::CancellationToken;
use tracing::debug;
use tracing::error;
use tracing::trace;
use tracing::warn;

use super::TaskRunError;
use crate::Task;
use crate::service::name::GeneratorIterator;
use crate::service::name::UniqueAlphanumeric;
use crate::service::runner::backend::generic::driver::Driver;
use crate::task::Resources;

pub mod driver;

/// The default number of seconds to wait between monitor commands.
pub const DEFAULT_MONITOR_FREQUENCY: u64 = 5;

/// The generic backend.
#[derive(Debug)]
pub struct Backend {
    /// The driver.
    driver: Arc<Driver>,
    /// The inner configuration.
    config: Config,
    /// The execution defaults.
    defaults: Option<Defaults>,
    /// The events sender for the backend.
    events: Option<broadcast::Sender<Event>>,
    /// The unique name generator for tasks without names.
    names: Arc<Mutex<GeneratorIterator<UniqueAlphanumeric>>>,
}

impl Backend {
    /// Attempts to initialize a new generic [`Backend`] with the default
    /// connection settings and the provided configuration for the backend.
    pub async fn initialize(
        config: Config,
        defaults: Option<Defaults>,
        names: Arc<Mutex<GeneratorIterator<UniqueAlphanumeric>>>,
        events: Option<broadcast::Sender<Event>>,
    ) -> Result<Self> {
        // TODO(clay): this could be "taken" instead to avoid the clone.
        let driver = Driver::initialize(config.driver().clone())
            .await
            .map(Arc::new)?;

        Ok(Self {
            driver,
            config,
            defaults,
            events,
            names,
        })
    }

    /// Gets the inner configuration.
    pub fn config(&self) -> &Config {
        &self.config
    }

    /// Gets the inner driver.
    pub fn driver(&self) -> &Driver {
        &self.driver
    }

    /// Resolves the resources for a particular task.
    // NOTE: first, the default resources from the code are assumed. Then, the
    // default resources from the configuration are applied (if they are
    // provided). Last, the resources from the execution itself are applied.
    // This is the relative level of priority resource resolution should have,
    // and the order is important to preserve.
    fn resolve_resources(&self, task: Option<&Resources>) -> Option<Resources> {
        let mut resources: Option<Resources> = None;

        if let Some(defaults) = &self.defaults {
            let defaults = Resources::from(defaults);
            resources = Some(resources.unwrap_or_default().apply(&defaults));
        }

        if let Some(task) = task {
            resources = Some(resources.unwrap_or_default().apply(task));
        }

        resources
    }
}

impl crate::Backend for Backend {
    /// Gets the default name for the backend.
    fn default_name(&self) -> &'static str {
        "generic"
    }

    /// Runs a task in a backend.
    fn run(
        &self,
        task: Task,
        token: CancellationToken,
    ) -> Result<BoxFuture<'static, Result<NonEmpty<ExitStatus>, TaskRunError>>> {
        let driver = self.driver.clone();
        let config = self.config.clone();

        let mut default_substitutions = self
            .resolve_resources(task.resources.as_ref())
            .map(|resources| resources.to_hashmap())
            .unwrap_or_default();
        for input in task.inputs() {
            let inputs = default_substitutions
                .entry(Cow::Borrowed("inputs"))
                .or_insert_with(|| SubValue::Array(vec![]))
                .as_array_mut()
                .expect("inputs array was not an array");
            let host_path = match input.contents() {
                crate::task::input::Contents::Url(_) => unimplemented!(),
                crate::task::input::Contents::Literal(_) => unimplemented!(),
                crate::task::input::Contents::Path(path) => path.display().to_string(),
            };
            let pair = serde_json::json!({
                "host_path": host_path,
                "guest_path": input.path()
            });
            inputs.push(pair);
        }
        for output in task.outputs() {
            let outputs = default_substitutions
                .entry(Cow::Borrowed("outputs"))
                .or_insert_with(|| SubValue::Array(vec![]))
                .as_array_mut()
                .expect("outputs array was not an array");
            if output.url().scheme() != "file" {
                unimplemented!("non-file outputs unsupported");
            };
            let host_path = output
                .url()
                .to_file_path()
                .expect("failed to make output url into a path");
            let pair = serde_json::json!({
                "host_path": host_path,
                "guest_path": output.path()
            });
            outputs.push(pair);
        }

        let task_id = next_task_id();
        let events = self.events.clone();
        let names = self.names.clone();

<<<<<<< HEAD
                // TODO(clay): this will warn every time for now. We need to
                // change the model of how tasks are done internally to remove
                // this need.
                warn!(
                    "generic backends do not support images; as such, the directive to use a `{}` \
                     image will be ignored",
                    execution.image
                );

                let mut substitutions = default_substitutions.clone();

                if substitutions
                    .insert(
                        "command".into(),
                        shlex::try_join(
                            std::iter::once(execution.program.as_str())
                                .chain(execution.args.iter().map(String::as_str)),
                        )
                        .map_err(|e| TaskRunError::Other(e.into()))?
                        .into(),
                    )
                    .is_some()
                {
                    unreachable!("the `command` key should not be present here");
                };

                if let Some(cwd) = &execution.work_dir {
                    if substitutions.insert("cwd".into(), cwd.as_str().into()).is_some() {
                        unreachable!("the `cwd` key should not be present here");
                    };
                }
                if let Some(stdout) = &execution.stdout() {
                    substitutions.insert("stdout".into(), (*stdout).into());
                }
                if let Some(stderr) = &execution.stderr() {
                    substitutions.insert("stderr".into(), (*stderr).into());
                }

                // Submitting the initial job.
                let submit = config
                    .resolve_submit(&substitutions)
                    .context("failed to resolve submit command")?;
                let output = driver
                    .run(submit)
                    .await
                    .context("failed to run submit command")?;
                if !output.status.success() {
                    error!(status = ?output.status, "submit command failed");
                    debug!(stdout = %String::from_utf8_lossy(&output.stdout), "submit command failed");
                    debug!(stderr = %String::from_utf8_lossy(&output.stderr), "submit command failed");
                    return Err(anyhow!("submit command failed: {}", output.status).into());
                }

                // Notify that execution has started
                if let Some(started) = started.take() {
                    started.send(()).ok();
                }

                // Monitoring the output.
                match job_id_regex {
                    Some(ref regex) => {
                        trace!(regex = regex.as_str(), "looking for job_id with regex");
                        let stdout = String::from_utf8_lossy(&output.stdout);
                        let captures = regex.captures_iter(&stdout).next().unwrap_or_else(|| {
                            panic!(
                                "could not match the job id regex within stdout: `{}`",
                                stdout
                            )
                        });

                        // SAFETY: this will always unwrap, as the group is
                        // _required_ for the pattern to match.
                        let id = captures.get(1).map(|c| c.as_str()).unwrap();
                        trace!(id, "job_id found");
                        substitutions.insert("job_id".into(), id.into());

                        loop {
                            let monitor = config
                                .resolve_monitor(&substitutions)
                                .context("failed to resolve monitor command")?;
=======
        let task_token = CancellationToken::new();

        Ok(async move {
            // Generate a name of the task if one wasn't provided
            let task_name = task.name.unwrap_or_else(|| {
                let mut generator = names.lock().unwrap();
                // SAFETY: the name generator should _never_ run out of entries.
                generator.next().unwrap()
            });

            let run = async {
                let mut statuses = Vec::new();
                let job_id_regex = config
                    .job_id_regex()
                    .as_ref()
                    .map(|pattern| {
                        Regex::new(pattern)
                            .with_context(|| format!("job regex `{pattern}` is not valid"))
                    })
                    .transpose()?;

                for execution in task.executions {
                    if token.is_cancelled() {
                        return Err(TaskRunError::Canceled);
                    }

                    // TODO(clay): this will warn every time for now. We need to
                    // change the model of how tasks are done internally to remove
                    // this need.
                    warn!(
                        "generic backends do not support images; as such, the directive to use a \
                         `{}` image will be ignored",
                        execution.image
                    );

                    let mut substitutions = default_substitutions.clone();

                    if substitutions
                        .insert(
                            "command".into(),
                            shlex::try_join(
                                std::iter::once(execution.program.as_str())
                                    .chain(execution.args.iter().map(String::as_str)),
                            )
                            .map_err(|e| TaskRunError::Other(e.into()))?
                            .into(),
                        )
                        .is_some()
                    {
                        unreachable!("the `command` key should not be present here");
                    };
>>>>>>> 9c2fea0f

                    if let Some(cwd) = execution.work_dir {
                        if substitutions.insert("cwd".into(), cwd.into()).is_some() {
                            unreachable!("the `cwd` key should not be present here");
                        };
                    }

                    // Submitting the initial job.
                    let submit = config
                        .resolve_submit(&substitutions)
                        .context("failed to resolve submit command")?;

                    // TODO: just because we've submitted a job doesn't mean it is running
                    // The generic backend needs finer-grained reporting for us to tell when a
                    // execution is actually running and not just queued; for example, the monitor
                    // script might be able to print out the status rather just a "job exists"
                    // (queued/running/?) and "job doesn't exist" (finished)
                    send_event!(events, Event::TaskStarted { id: task_id });

                    let output = driver
                        .run(submit)
                        .await
                        .context("failed to run submit command")?;

                    // Monitoring the output.
                    match &job_id_regex {
                        Some(regex) => {
                            let stdout = String::from_utf8_lossy(&output.stdout);
                            let captures =
                                regex.captures_iter(&stdout).next().with_context(|| {
                                    format!("failed to match job id regex to stdout: {stdout}")
                                })?;

                            // SAFETY: this will always unwrap, as the group is
                            // _required_ for the pattern to match.
                            let id = captures.get(1).map(|c| c.as_str()).unwrap();
                            substitutions.insert("job_id".into(), id.into());

                            loop {
                                let monitor = config
                                    .resolve_monitor(&substitutions)
                                    .context("failed to resolve monitor command")?;

                                let result = select! {
                                    // Always poll the cancellation token first
                                    biased;
                                    _= task_token.cancelled() => {Err(TaskRunError::Canceled)}
                                    _ = token.cancelled() => {
                                        Err(TaskRunError::Canceled)
                                    }
                                    res = driver.run(monitor) => {
                                        res.map_err(TaskRunError::Other)
                                    }
                                };

                                // Run the kill command when canceled
                                if token.is_cancelled() {
                                    let kill = config
                                        .resolve_kill(&substitutions)
                                        .context("failed to resolve kill command")?;
                                    driver
                                        .run(kill)
                                        .await
                                        .context("failed to run kill command")?;
                                }

                                let output = result?;
                                if !output.status.success() {
                                    statuses.push(output.status);
                                    break;
                                }

<<<<<<< HEAD
                            let output = result?;
                            if output.status.success() {
                                let get_exit_code = config
                                    .resolve_get_exit_code(&substitutions)
                                    .context("failed to resolve get_exit_code command")?;
                                let get_exit_code_out = driver
                                    .run(get_exit_code)
                                    .await
                                    .context("failed to run get_exit_code command")?;
                                let get_exit_code_stdout =
                                    String::from_utf8(get_exit_code_out.stdout)
                                        .context("exit code output was not valid UTF-8")?
                                        .trim()
                                        .to_owned();
                                trace!(get_exit_code_stdout);
                                cfg_if::cfg_if! {
                                    if #[cfg(unix)] {
                                        use std::os::unix::process::ExitStatusExt;
                                        let job_status = ExitStatus::from_raw(
                                            get_exit_code_stdout.parse::<i32>()
                                                .context("exit code output was not a valid i32")? << 8
                                        );
                                    } else {
                                        compile_error!("unsupported platform")
                                    }
                                }
                                statuses.push(job_status);
                                break;
=======
                                tokio::time::sleep(Duration::from_secs(
                                    config
                                        .monitor_frequency()
                                        .unwrap_or(DEFAULT_MONITOR_FREQUENCY),
                                ))
                                .await;
>>>>>>> 9c2fea0f
                            }
                        }
                        None => {
                            statuses.push(output.status);
                        }
                    }
                }

                // SAFETY: each task _must_ have at least one execution, so at least one
                // execution result _must_ exist at this stage. Thus, this will always unwrap.
                Ok(NonEmpty::from_vec(statuses).unwrap())
            };

            // Send the created event
            send_event!(
                events,
                Event::TaskCreated {
                    id: task_id,
                    name: task_name.clone(),
                    tes_id: None,
                    token: task_token.clone()
                }
            );

            // Run the task to completion
            let result = run.await;

            // Send an event for the result
            match &result {
                Ok(statuses) => send_event!(
                    events,
                    Event::TaskCompleted {
                        id: task_id,
                        exit_statuses: statuses.clone()
                    }
                ),
                Err(TaskRunError::Canceled) => {
                    send_event!(events, Event::TaskCanceled { id: task_id })
                }
                Err(TaskRunError::Preempted) => {
                    send_event!(events, Event::TaskPreempted { id: task_id })
                }
                Err(TaskRunError::Other(e)) => send_event!(
                    events,
                    Event::TaskFailed {
                        id: task_id,
                        message: format!("{e:#}")
                    }
                ),
            }

            result
        }
        .boxed())
    }
}<|MERGE_RESOLUTION|>--- conflicted
+++ resolved
@@ -14,13 +14,10 @@
 use anyhow::anyhow;
 use crankshaft_config::backend::Defaults;
 use crankshaft_config::backend::generic::Config;
-<<<<<<< HEAD
 use crankshaft_config::backend::generic::SubValue;
-=======
 use crankshaft_events::Event;
 use crankshaft_events::next_task_id;
 use crankshaft_events::send_event;
->>>>>>> 9c2fea0f
 use futures::FutureExt;
 use futures::future::BoxFuture;
 use nonempty::NonEmpty;
@@ -175,32 +172,43 @@
         let events = self.events.clone();
         let names = self.names.clone();
 
-<<<<<<< HEAD
-                // TODO(clay): this will warn every time for now. We need to
-                // change the model of how tasks are done internally to remove
-                // this need.
-                warn!(
-                    "generic backends do not support images; as such, the directive to use a `{}` \
-                     image will be ignored",
-                    execution.image
-                );
-
-                let mut substitutions = default_substitutions.clone();
-
-                if substitutions
-                    .insert(
-                        "command".into(),
-                        shlex::try_join(
-                            std::iter::once(execution.program.as_str())
-                                .chain(execution.args.iter().map(String::as_str)),
-                        )
-                        .map_err(|e| TaskRunError::Other(e.into()))?
-                        .into(),
-                    )
-                    .is_some()
-                {
-                    unreachable!("the `command` key should not be present here");
-                };
+        let task_token = CancellationToken::new();
+
+        Ok(async move {
+            // Generate a name of the task if one wasn't provided
+            let task_name = task.name.unwrap_or_else(|| {
+                let mut generator = names.lock().unwrap();
+                // SAFETY: the name generator should _never_ run out of entries.
+                generator.next().unwrap()
+            });
+
+            // TODO ACF 2025-09-29: rustfmt appears to be forsaking this block of code. Try pulling it out into a standalone `async fn`, which will make this more readable anyway
+            let run = async {
+                let mut statuses = Vec::new();
+                let job_id_regex = config
+                    .job_id_regex()
+                    .as_ref()
+                    .map(|pattern| {
+                        Regex::new(pattern)
+                            .with_context(|| format!("job regex `{pattern}` is not valid"))
+                    })
+                    .transpose()?;
+
+                for execution in task.executions {
+                    if token.is_cancelled() {
+                        return Err(TaskRunError::Canceled);
+                    }
+
+                    // TODO(clay): this will warn every time for now. We need to
+                    // change the model of how tasks are done internally to remove
+                    // this need.
+                    warn!(
+                        "generic backends do not support images; as such, the directive to use a \
+                         `{}` image will be ignored",
+                        execution.image
+                    );
+
+                    let mut substitutions = default_substitutions.clone();
 
                 if let Some(cwd) = &execution.work_dir {
                     if substitutions.insert("cwd".into(), cwd.as_str().into()).is_some() {
@@ -229,10 +237,12 @@
                     return Err(anyhow!("submit command failed: {}", output.status).into());
                 }
 
-                // Notify that execution has started
-                if let Some(started) = started.take() {
-                    started.send(()).ok();
-                }
+                    // TODO: just because we've submitted a job doesn't mean it is running
+                    // The generic backend needs finer-grained reporting for us to tell when a
+                    // execution is actually running and not just queued; for example, the monitor
+                    // script might be able to print out the status rather just a "job exists"
+                    // (queued/running/?) and "job doesn't exist" (finished)
+                    send_event!(events, Event::TaskStarted { id: task_id });
 
                 // Monitoring the output.
                 match job_id_regex {
@@ -242,10 +252,8 @@
                         let captures = regex.captures_iter(&stdout).next().unwrap_or_else(|| {
                             panic!(
                                 "could not match the job id regex within stdout: `{}`",
-                                stdout
-                            )
+                                stdout                            )
                         });
-
                         // SAFETY: this will always unwrap, as the group is
                         // _required_ for the pattern to match.
                         let id = captures.get(1).map(|c| c.as_str()).unwrap();
@@ -256,132 +264,30 @@
                             let monitor = config
                                 .resolve_monitor(&substitutions)
                                 .context("failed to resolve monitor command")?;
-=======
-        let task_token = CancellationToken::new();
-
-        Ok(async move {
-            // Generate a name of the task if one wasn't provided
-            let task_name = task.name.unwrap_or_else(|| {
-                let mut generator = names.lock().unwrap();
-                // SAFETY: the name generator should _never_ run out of entries.
-                generator.next().unwrap()
-            });
-
-            let run = async {
-                let mut statuses = Vec::new();
-                let job_id_regex = config
-                    .job_id_regex()
-                    .as_ref()
-                    .map(|pattern| {
-                        Regex::new(pattern)
-                            .with_context(|| format!("job regex `{pattern}` is not valid"))
-                    })
-                    .transpose()?;
-
-                for execution in task.executions {
-                    if token.is_cancelled() {
-                        return Err(TaskRunError::Canceled);
-                    }
-
-                    // TODO(clay): this will warn every time for now. We need to
-                    // change the model of how tasks are done internally to remove
-                    // this need.
-                    warn!(
-                        "generic backends do not support images; as such, the directive to use a \
-                         `{}` image will be ignored",
-                        execution.image
-                    );
-
-                    let mut substitutions = default_substitutions.clone();
-
-                    if substitutions
-                        .insert(
-                            "command".into(),
-                            shlex::try_join(
-                                std::iter::once(execution.program.as_str())
-                                    .chain(execution.args.iter().map(String::as_str)),
-                            )
-                            .map_err(|e| TaskRunError::Other(e.into()))?
-                            .into(),
-                        )
-                        .is_some()
-                    {
-                        unreachable!("the `command` key should not be present here");
-                    };
->>>>>>> 9c2fea0f
-
-                    if let Some(cwd) = execution.work_dir {
-                        if substitutions.insert("cwd".into(), cwd.into()).is_some() {
-                            unreachable!("the `cwd` key should not be present here");
-                        };
-                    }
-
-                    // Submitting the initial job.
-                    let submit = config
-                        .resolve_submit(&substitutions)
-                        .context("failed to resolve submit command")?;
-
-                    // TODO: just because we've submitted a job doesn't mean it is running
-                    // The generic backend needs finer-grained reporting for us to tell when a
-                    // execution is actually running and not just queued; for example, the monitor
-                    // script might be able to print out the status rather just a "job exists"
-                    // (queued/running/?) and "job doesn't exist" (finished)
-                    send_event!(events, Event::TaskStarted { id: task_id });
-
-                    let output = driver
-                        .run(submit)
-                        .await
-                        .context("failed to run submit command")?;
-
-                    // Monitoring the output.
-                    match &job_id_regex {
-                        Some(regex) => {
-                            let stdout = String::from_utf8_lossy(&output.stdout);
-                            let captures =
-                                regex.captures_iter(&stdout).next().with_context(|| {
-                                    format!("failed to match job id regex to stdout: {stdout}")
-                                })?;
-
-                            // SAFETY: this will always unwrap, as the group is
-                            // _required_ for the pattern to match.
-                            let id = captures.get(1).map(|c| c.as_str()).unwrap();
-                            substitutions.insert("job_id".into(), id.into());
-
-                            loop {
-                                let monitor = config
-                                    .resolve_monitor(&substitutions)
-                                    .context("failed to resolve monitor command")?;
-
-                                let result = select! {
-                                    // Always poll the cancellation token first
-                                    biased;
-                                    _= task_token.cancelled() => {Err(TaskRunError::Canceled)}
-                                    _ = token.cancelled() => {
-                                        Err(TaskRunError::Canceled)
-                                    }
-                                    res = driver.run(monitor) => {
-                                        res.map_err(TaskRunError::Other)
-                                    }
-                                };
-
-                                // Run the kill command when canceled
-                                if token.is_cancelled() {
-                                    let kill = config
-                                        .resolve_kill(&substitutions)
-                                        .context("failed to resolve kill command")?;
-                                    driver
-                                        .run(kill)
-                                        .await
-                                        .context("failed to run kill command")?;
+
+                            let result = select! {
+                                // Always poll the cancellation token first
+                                biased;
+                                _= task_token.cancelled() => {Err(TaskRunError::Canceled)}
+                                _ = token.cancelled() => {
+                                    Err(TaskRunError::Canceled)
                                 }
-
-                                let output = result?;
-                                if !output.status.success() {
-                                    statuses.push(output.status);
-                                    break;
+                                res = driver.run(monitor) => {
+                                    res.map_err(TaskRunError::Other)
                                 }
-
-<<<<<<< HEAD
+                            };
+
+                            // Run the kill command when canceled
+                            if token.is_cancelled() {
+                                let kill = config
+                                    .resolve_kill(&substitutions)
+                                    .context("failed to resolve kill command")?;
+                                driver
+                                    .run(kill)
+                                    .await
+                                    .context("failed to run kill command")?;
+                            }
+
                             let output = result?;
                             if output.status.success() {
                                 let get_exit_code = config
@@ -393,9 +299,9 @@
                                     .context("failed to run get_exit_code command")?;
                                 let get_exit_code_stdout =
                                     String::from_utf8(get_exit_code_out.stdout)
-                                        .context("exit code output was not valid UTF-8")?
-                                        .trim()
-                                        .to_owned();
+                                    .context("exit code output was not valid UTF-8")?
+                                    .trim()
+                                    .to_owned();
                                 trace!(get_exit_code_stdout);
                                 cfg_if::cfg_if! {
                                     if #[cfg(unix)] {
@@ -410,20 +316,19 @@
                                 }
                                 statuses.push(job_status);
                                 break;
-=======
-                                tokio::time::sleep(Duration::from_secs(
-                                    config
-                                        .monitor_frequency()
-                                        .unwrap_or(DEFAULT_MONITOR_FREQUENCY),
-                                ))
-                                .await;
->>>>>>> 9c2fea0f
                             }
+                            tokio::time::sleep(Duration::from_secs(
+                                config
+                                    .monitor_frequency()
+                                    .unwrap_or(DEFAULT_MONITOR_FREQUENCY),
+                            ))
+                            .await;
                         }
-                        None => {
-                            statuses.push(output.status);
-                        }
-                    }
+                    }
+                    _ => {
+                        statuses.push(output.status);
+                    }
+                }
                 }
 
                 // SAFETY: each task _must_ have at least one execution, so at least one
